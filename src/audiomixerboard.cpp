/******************************************************************************\
 * Copyright (c) 2004-2020
 *
 * Author(s):
 *  Volker Fischer 
 *
 ******************************************************************************
 *
 * This program is free software; you can redistribute it and/or modify it under
 * the terms of the GNU General Public License as published by the Free Software
 * Foundation; either version 2 of the License, or (at your option) any later 
 * version.
 *
 * This program is distributed in the hope that it will be useful, but WITHOUT 
 * ANY WARRANTY; without even the implied warranty of MERCHANTABILITY or FITNESS
 * FOR A PARTICULAR PURPOSE. See the GNU General Public License for more 
 * details.
 *
 * You should have received a copy of the GNU General Public License along with
 * this program; if not, write to the Free Software Foundation, Inc., 
 * 51 Franklin Street, Fifth Floor, Boston, MA  02110-1301, USA
 *
\******************************************************************************/

#include "audiomixerboard.h"


/******************************************************************************\
* CChanneFader                                                                 *
\******************************************************************************/
CChannelFader::CChannelFader ( QWidget* pNW )
{
    // create new GUI control objects and store pointers to them (note that
    // QWidget takes the ownership of the pMainGrid so that this only has
    // to be created locally in this constructor)
    pFrame                      = new QFrame            ( pNW );

    pLevelsBox                  = new QWidget           ( pFrame );
    plbrChannelLevel            = new CMultiColorLEDBar ( pLevelsBox );
    pFader                      = new QSlider           ( Qt::Vertical, pLevelsBox );
    pPan                        = new QDial             ( pLevelsBox );
    pPanLabel                   = new QLabel            ( tr ( "Pan" ), pLevelsBox );
    pInfoLabel                  = new QLabel            ( "", pLevelsBox );

    pMuteSoloBox                = new QWidget           ( pFrame );
    pcbMute                     = new QCheckBox         ( tr ( "Mute" ), pMuteSoloBox );
    pcbSolo                     = new QCheckBox         ( tr ( "Solo" ), pMuteSoloBox );

    pLabelInstBox               = new QGroupBox         ( pFrame );
    plblLabel                   = new QLabel            ( "", pFrame );
    plblInstrument              = new QLabel            ( pFrame );
    plblCountryFlag             = new QLabel            ( pFrame );

    QVBoxLayout* pMainGrid      = new QVBoxLayout       ( pFrame );
    QHBoxLayout* pLevelsGrid    = new QHBoxLayout       ( pLevelsBox );
    QVBoxLayout* pMuteSoloGrid  = new QVBoxLayout       ( pMuteSoloBox );
    pLabelGrid                  = new QHBoxLayout       ( pLabelInstBox );
    pLabelPictGrid              = new QVBoxLayout       ( );
    QVBoxLayout* pPanGrid       = new QVBoxLayout       ( );
    QHBoxLayout* pPanInfoGrid   = new QHBoxLayout       ( );

    // setup channel level
    plbrChannelLevel->setContentsMargins ( 0, 3, 2, 3 );

    // setup slider
    pFader->setPageStep      ( 1 );
    pFader->setRange         ( 0, AUD_MIX_FADER_MAX );
    pFader->setTickInterval  ( AUD_MIX_FADER_MAX / 9 );
    pFader->setMinimumHeight ( 85 ); // if this value is too small, the fader might not be movable with the mouse for fancy skin (#292)

    // setup panning control
    pPan->setRange          ( 0, AUD_MIX_PAN_MAX );
    pPan->setValue          ( AUD_MIX_PAN_MAX / 2 );
    pPan->setNotchesVisible ( true );
    pPanInfoGrid->addWidget ( pPanLabel, 0, Qt::AlignLeft );
    pPanInfoGrid->addWidget ( pInfoLabel );
    pPanGrid->addLayout     ( pPanInfoGrid );
    pPanGrid->addWidget     ( pPan, 0, Qt::AlignHCenter );

    // setup fader tag label (black bold text which is centered)
    plblLabel->setTextFormat ( Qt::PlainText );
    plblLabel->setAlignment  ( Qt::AlignHCenter | Qt::AlignVCenter );
    plblLabel->setStyleSheet ( "QLabel { color: black; font: bold; }" );

    // set margins of the layouts to zero to get maximum space for the controls
    pMainGrid->setContentsMargins ( 0, 0, 0, 0 );

    pPanGrid->setContentsMargins ( 0, 0, 0, 0 );
    pPanGrid->setSpacing ( 0 ); // only minimal space

    pLevelsGrid->setContentsMargins ( 0, 0, 0, 0 );
    pLevelsGrid->setSpacing ( 0 ); // only minimal space

    pMuteSoloGrid->setContentsMargins ( 0, 0, 0, 0 );

    pLabelGrid->setContentsMargins ( 0, 0, 0, 0 );
    pLabelGrid->setSpacing ( 2 ); // only minimal space between picture and text

    // add user controls to the grids
    pLabelPictGrid->addWidget ( plblCountryFlag, 0, Qt::AlignHCenter );
    pLabelPictGrid->addWidget ( plblInstrument,  0, Qt::AlignHCenter );

    pLabelGrid->addLayout ( pLabelPictGrid );
    pLabelGrid->addWidget ( plblLabel, 0, Qt::AlignVCenter ); // note: just initial add, may be changed later

    pLevelsGrid->addWidget ( plbrChannelLevel, 0, Qt::AlignRight );
    pLevelsGrid->addWidget ( pFader,           0, Qt::AlignLeft );

    pMuteSoloGrid->addWidget ( pcbMute, 0, Qt::AlignLeft );
    pMuteSoloGrid->addWidget ( pcbSolo, 0, Qt::AlignLeft );

    pMainGrid->addLayout ( pPanGrid );
    pMainGrid->addWidget ( pLevelsBox,   0, Qt::AlignHCenter );
    pMainGrid->addWidget ( pMuteSoloBox, 0, Qt::AlignHCenter );
    pMainGrid->addWidget ( pLabelInstBox );

    // reset current fader
    Reset();

    // add help text to controls
    plbrChannelLevel->setWhatsThis ( "<b>" + tr ( "Channel Level" ) + ":</b> " +
        tr ( "Displays the pre-fader audio level of this channel.  All clients connected to the "
        "server will be assigned an audio level, the same value for every client." ) );
    plbrChannelLevel->setAccessibleName ( tr ( "Input level of the current audio "
        "channel at the server" ) );

    pFader->setWhatsThis ( "<b>" + tr ( "Mixer Fader" ) + ":</b> " + tr (
        "Adjusts the audio level of this channel. All clients connected to the server "
        "will be assigned an audio fader, displayed at each client, to adjust the local mix." ) );
    pFader->setAccessibleName ( tr ( "Local mix level setting of the current audio "
        "channel at the server" ) );

    pInfoLabel->setWhatsThis ( "<b>" +  tr ( "Status Indicator" ) + ":</b> " + tr (
        "Shows a status indication about the client which is assigned to this channel. "
        "Supported indicators are:" ) + "<ul><li>" + tr (
        "Speaker with cancellation stroke: Indicates that another client has muted you." ) +
        "</li></ul>" );
    pInfoLabel->setAccessibleName ( tr ( "Status indicator label" ) );

    pPan->setWhatsThis ( "<b>" +  tr ( "Panning" ) + ":</b> " + tr (
        "Sets the pan from Left to Right of the channel. "
        "Works only in stereo or preferably mono in/stereo out mode." ) );
    pPan->setAccessibleName ( tr ( "Local panning position of the current audio channel at the server" ) );

    pcbMute->setWhatsThis ( "<b>" + tr ( "Mute" ) + ":</b> " + tr (
        "With the Mute checkbox, the audio channel can be muted." ) );
    pcbMute->setAccessibleName ( tr ( "Mute button" ) );

    pcbSolo->setWhatsThis ( "<b>" + tr ( "Solo" ) + ":</b> " + tr ( "With the Solo checkbox, the "
        "audio channel can be set to solo which means that all other channels "
        "except the soloed channel are muted. It is possible to set more than "
        "one channel to solo." ) );
    pcbSolo->setAccessibleName ( tr ( "Solo button" ) );

    QString strFaderText = "<b>" + tr ( "Fader Tag" ) + ":</b> " + tr ( "The fader tag "
        "identifies the connected client. The tag name, a picture of your "
        "instrument and the flag of your country can be set in the main window." );

    plblInstrument->setWhatsThis ( strFaderText );
    plblInstrument->setAccessibleName ( tr ( "Mixer channel instrument picture" ) );
    plblLabel->setWhatsThis ( strFaderText );
    plblLabel->setAccessibleName ( tr ( "Mixer channel label (fader tag)" ) );
    plblCountryFlag->setWhatsThis ( strFaderText );
    plblCountryFlag->setAccessibleName ( tr ( "Mixer channel country flag" ) );


    // Connections -------------------------------------------------------------
    QObject::connect ( pFader, &QSlider::valueChanged,
        this, &CChannelFader::OnLevelValueChanged );

    QObject::connect ( pPan, &QDial::valueChanged,
        this, &CChannelFader::OnPanValueChanged );

    QObject::connect ( pcbMute, &QCheckBox::stateChanged,
        this, &CChannelFader::OnMuteStateChanged );

    QObject::connect ( pcbSolo, &QCheckBox::stateChanged,
        this, &CChannelFader::soloStateChanged );
}

void CChannelFader::SetGUIDesign ( const EGUIDesign eNewDesign )
{
    switch ( eNewDesign )
    {
    case GD_ORIGINAL:
        pFader->setStyleSheet (
            "QSlider { width:         45px;"
            "          border-image:  url(:/png/fader/res/faderbackground.png) repeat;"
            "          border-top:    10px transparent;"
            "          border-bottom: 10px transparent;"
            "          border-left:   20px transparent;"
            "          border-right:  -25px transparent; }"
            "QSlider::groove { image:          url();"
            "                  padding-left:   -38px;"
            "                  padding-top:    -10px;"
            "                  padding-bottom: -15px; }"
            "QSlider::handle { image: url(:/png/fader/res/faderhandle.png); }" );

        pLabelGrid->addWidget               ( plblLabel, 0, Qt::AlignVCenter ); // label next to icons
        pLabelInstBox->setMinimumHeight     ( 52 ); // maximum hight of the instrument+flag pictures
        pPan->setFixedSize                  ( 50, 50 );
        pPanLabel->setText                  ( tr ( "PAN" ) );
        pcbMute->setText                    ( tr ( "MUTE" ) );
        pcbSolo->setText                    ( tr ( "SOLO" ) );
        plbrChannelLevel->SetLevelMeterType ( CMultiColorLEDBar::MT_LED );
        break;

    case GD_SLIMFADER:
        pLabelPictGrid->addWidget           ( plblLabel,  0, Qt::AlignHCenter ); // label below icons
        pLabelInstBox->setMinimumHeight     ( 84 ); // maximum hight of the instrument+flag+label
        pPan->setFixedSize                  ( 28, 28 );
        pFader->setTickPosition             ( QSlider::NoTicks );
        pFader->setStyleSheet               ( "" );
        pPanLabel->setText                  ( tr ( "Pan" ) );
        pcbMute->setText                    ( tr ( "M" ) );
        pcbSolo->setText                    ( tr ( "S" ) );
        plbrChannelLevel->SetLevelMeterType ( CMultiColorLEDBar::MT_SLIM_BAR );
        break;

    default:
        // reset style sheet and set original paramters
        pFader->setTickPosition             ( QSlider::TicksBothSides );
        pFader->setStyleSheet               ( "" );
        pLabelGrid->addWidget               ( plblLabel, 0, Qt::AlignVCenter ); // label next to icons
        pLabelInstBox->setMinimumHeight     ( 52 ); // maximum hight of the instrument+flag pictures
        pPan->setFixedSize                  ( 50, 50 );
        pPanLabel->setText                  ( tr ( "Pan" ) );
        pcbMute->setText                    ( tr ( "Mute" ) );
        pcbSolo->setText                    ( tr ( "Solo" ) );
        plbrChannelLevel->SetLevelMeterType ( CMultiColorLEDBar::MT_BAR );
        break;
    }
}

void CChannelFader::SetDisplayChannelLevel ( const bool eNDCL )
{
    plbrChannelLevel->setHidden ( !eNDCL );
}

bool CChannelFader::GetDisplayChannelLevel()
{
    return !plbrChannelLevel->isHidden();
}

void CChannelFader::SetDisplayPans ( const bool eNDP )
{
    pInfoLabel->setHidden ( !eNDP );
    pPanLabel->setHidden  ( !eNDP );
    pPan->setHidden       ( !eNDP );
}

void CChannelFader::SetupFaderTag ( const ESkillLevel eSkillLevel )
{
    // setup group box for label/instrument picture: set a thick black border
    // with nice round edges
    QString strStile =
        "QGroupBox { border:        2px solid black;"
        "            border-radius: 4px;"
        "            padding:       3px;";

    // the background color depends on the skill level
    switch ( eSkillLevel )
    {
    case SL_BEGINNER:
        strStile += QString ( "background-color: rgb(%1, %2, %3); }" ).
            arg ( RGBCOL_R_SL_BEGINNER ).
            arg ( RGBCOL_G_SL_BEGINNER ).
            arg ( RGBCOL_B_SL_BEGINNER );
        break;

    case SL_INTERMEDIATE:
        strStile += QString ( "background-color: rgb(%1, %2, %3); }" ).
            arg ( RGBCOL_R_SL_INTERMEDIATE ).
            arg ( RGBCOL_G_SL_INTERMEDIATE ).
            arg ( RGBCOL_B_SL_INTERMEDIATE );
        break;

    case SL_PROFESSIONAL:
        strStile += QString ( "background-color: rgb(%1, %2, %3); }" ).
            arg ( RGBCOL_R_SL_SL_PROFESSIONAL ).
            arg ( RGBCOL_G_SL_SL_PROFESSIONAL ).
            arg ( RGBCOL_B_SL_SL_PROFESSIONAL );
        break;

    default:
        strStile += QString ( "background-color: rgb(%1, %2, %3); }" ).
            arg ( RGBCOL_R_SL_NOT_SET ).
            arg ( RGBCOL_G_SL_NOT_SET ).
            arg ( RGBCOL_B_SL_NOT_SET );
        break;
    }

    pLabelInstBox->setStyleSheet ( strStile );
}

void CChannelFader::Reset()
{
    // general initializations
    SetRemoteFaderIsMute ( false );

    // init gain and pan value -> maximum value as definition according to server
    pFader->setValue ( AUD_MIX_FADER_MAX );
    pPan->setValue ( AUD_MIX_PAN_MAX / 2 );

    // reset mute/solo check boxes and level meter
    pcbMute->setChecked ( false );
    pcbSolo->setChecked ( false );
    plbrChannelLevel->setValue ( 0 );

    // clear instrument picture, country flag, tool tips and label text
    plblLabel->setText ( "" );
    plblLabel->setToolTip ( "" );
    plblInstrument->setVisible ( false );
    plblInstrument->setToolTip ( "" );
    plblCountryFlag->setVisible ( false );
    plblCountryFlag->setToolTip ( "" );
    cReceivedChanInfo = CChannelInfo();
    SetupFaderTag ( SL_NOT_SET );

    // set a defined tool tip time out
    const int iToolTipDurMs = 30000;
    plblLabel->setToolTipDuration       ( iToolTipDurMs );
    plblInstrument->setToolTipDuration  ( iToolTipDurMs );
    plblCountryFlag->setToolTipDuration ( iToolTipDurMs );

    bOtherChannelIsSolo = false;
    bIsMyOwnFader       = false;
}

void CChannelFader::SetFaderLevel ( const int iLevel )
{
    // first make a range check
    if ( ( iLevel >= 0 ) && ( iLevel <= AUD_MIX_FADER_MAX ) )
    {
        // we set the new fader level in the GUI (slider control) and also tell the
        // server about the change
        pFader->setValue       ( iLevel );
        SendFaderLevelToServer ( iLevel );
    }
}

void CChannelFader::SetPanValue ( const int iPan )
{
    // first make a range check
    if ( ( iPan >= 0 ) && ( iPan <= AUD_MIX_PAN_MAX ) )
    {
        // we set the new fader level in the GUI (slider control) and also tell the
        // server about the change
        pPan->setValue       ( iPan );
        SendPanValueToServer ( iPan );
    }
}

void CChannelFader::SetFaderIsSolo ( const bool bIsSolo )
{
    // changing the state automatically emits the signal, too
    pcbSolo->setChecked ( bIsSolo );
}

void CChannelFader::SetFaderIsMute ( const bool bIsMute )
{
    // changing the state automatically emits the signal, too
    pcbMute->setChecked ( bIsMute );
}

void CChannelFader::SetRemoteFaderIsMute ( const bool bIsMute )
{
    if ( bIsMute )
    {
        // show orange utf8 SPEAKER WITH CANCELLATION STROKE (U+1F507)
        pInfoLabel->setText ( "<font color=""orange"">&#128263;</font>" );
    }
    else
    {
        pInfoLabel->setText ( "" );
    }
}

void CChannelFader::SendFaderLevelToServer ( const int iLevel )
{
    // if mute flag is set or other channel is on solo, do not apply the new
    // fader value (exception: we are on solo, in that case we ignore the
    // "other channel is on solo" flag)
    if ( ( pcbMute->checkState() == Qt::Unchecked ) &&
         ( !bOtherChannelIsSolo || IsSolo() ) )
    {
        // emit signal for new fader gain value
        emit gainValueChanged ( CalcFaderGain ( iLevel ), bIsMyOwnFader );
    }
}

void CChannelFader::SendPanValueToServer ( const int iPan )
{    
    emit panValueChanged ( static_cast<double> ( iPan ) / AUD_MIX_PAN_MAX );
}

void CChannelFader::OnMuteStateChanged ( int value )
{
    // call muting function
    SetMute ( static_cast<Qt::CheckState> ( value ) == Qt::Checked );
}

void CChannelFader::SetMute ( const bool bState )
{
    if ( bState )
    {
        // mute channel -> send gain of 0
        emit gainValueChanged ( 0, bIsMyOwnFader );
    }
    else
    {
        // only unmute if we are not solot but an other channel is on solo
        if ( !bOtherChannelIsSolo || IsSolo() )
        {
            // mute was unchecked, get current fader value and apply
            emit gainValueChanged ( CalcFaderGain ( GetFaderLevel() ), bIsMyOwnFader );
        }
    }
}

void CChannelFader::UpdateSoloState ( const bool bNewOtherSoloState )
{
    // store state (must be done before the SetMute() call!)
    bOtherChannelIsSolo = bNewOtherSoloState;

    // mute overwrites solo -> if mute is active, do not change anything
    if ( !pcbMute->isChecked() )
    {
        // mute channel if we are not solo but another channel is solo
        SetMute ( bOtherChannelIsSolo && !IsSolo() );
    }
}

void CChannelFader::SetChannelLevel ( const uint16_t iLevel )
{
    plbrChannelLevel->setValue ( iLevel );
}

void CChannelFader::SetChannelInfos ( const CChannelInfo& cChanInfo )
{
    // store received channel info
    cReceivedChanInfo = cChanInfo;

    // init properties for the tool tip
    int              iTTInstrument = CInstPictures::GetNotUsedInstrument();
    QLocale::Country eTTCountry    = QLocale::AnyCountry;


    // Label text --------------------------------------------------------------
<<<<<<< HEAD
    // store original received name
    strReceivedName = cChanInfo.strName;

    // store received instrument for sorting
    iReceivedInstrument = cChanInfo.iInstrument;

=======
>>>>>>> 6ee1f091
    // break text at predefined position
    const int iBreakPos = MAX_LEN_FADER_TAG / 2;

    QString strModText = cChanInfo.strName;

    if ( strModText.length() > iBreakPos )
    {
        strModText.insert ( iBreakPos, QString ( "\n" ) );
    }

    plblLabel->setText ( strModText );


    // Instrument picture ------------------------------------------------------
    // get the resource reference string for this instrument
    const QString strCurResourceRef =
        CInstPictures::GetResourceReference ( cChanInfo.iInstrument );

    // first check if instrument picture is used or not and if it is valid
    if ( CInstPictures::IsNotUsedInstrument ( cChanInfo.iInstrument ) ||
         strCurResourceRef.isEmpty() )
    {
        // disable instrument picture
        plblInstrument->setVisible ( false );
    }
    else
    {
        // set correct picture
        plblInstrument->setPixmap ( QPixmap ( strCurResourceRef ) );
        iTTInstrument = cChanInfo.iInstrument;

        // enable instrument picture
        plblInstrument->setVisible ( true );
    }


    // Country flag icon -------------------------------------------------------
    if ( cChanInfo.eCountry != QLocale::AnyCountry )
    {
        // try to load the country flag icon
        QPixmap CountryFlagPixmap ( CLocale::GetCountryFlagIconsResourceReference ( cChanInfo.eCountry ) );

        // first check if resource reference was valid
        if ( CountryFlagPixmap.isNull() )
        {
            // disable country flag
            plblCountryFlag->setVisible ( false );
        }
        else
        {
            // set correct picture
            plblCountryFlag->setPixmap ( CountryFlagPixmap );
            eTTCountry = cChanInfo.eCountry;

            // enable country flag
            plblCountryFlag->setVisible ( true );
        }
    }
    else
    {
        // disable country flag
        plblCountryFlag->setVisible ( false );
    }


    // Skill level background color --------------------------------------------
    SetupFaderTag ( cChanInfo.eSkillLevel );


    // Tool tip ----------------------------------------------------------------
    // complete musician profile in the tool tip
    QString strToolTip = "";

    // alias/name
    if ( !cChanInfo.strName.isEmpty() )
    {
        strToolTip += "<h4>" + tr ( "Alias/Name" ) + "</h4>" + cChanInfo.strName;
    }

    // instrument
    if ( !CInstPictures::IsNotUsedInstrument ( iTTInstrument ) )
    {
        strToolTip += "<h4>" + tr ( "Instrument" ) + "</h4>" +
            CInstPictures::GetName ( iTTInstrument );
    }

    // location
    if ( ( eTTCountry != QLocale::AnyCountry ) ||
         ( !cChanInfo.strCity.isEmpty() ) )
    {
        strToolTip += "<h4>" + tr ( "Location" ) + "</h4>";

        if ( !cChanInfo.strCity.isEmpty() )
        {
            strToolTip += cChanInfo.strCity;

            if ( eTTCountry != QLocale::AnyCountry )
            {
                strToolTip += ", ";
            }
        }

        if ( eTTCountry != QLocale::AnyCountry )
        {
            strToolTip += QLocale::countryToString ( eTTCountry );
        }
    }

    // skill level
    switch ( cChanInfo.eSkillLevel )
    {
    case SL_BEGINNER:
        strToolTip += "<h4>" + tr ( "Skill Level" ) + "</h4>" + tr ( "Beginner" );
        break;

    case SL_INTERMEDIATE:
        strToolTip += "<h4>" + tr ( "Skill Level" ) + "</h4>" + tr ( "Intermediate" );
        break;

    case SL_PROFESSIONAL:
        strToolTip += "<h4>" + tr ( "Skill Level" ) + "</h4>" + tr ( "Expert" );
        break;

    case SL_NOT_SET:
        // skill level not set, do not add this entry
        break;
    }

    // if no information is given, leave the tool tip empty, otherwise add header
    if ( !strToolTip.isEmpty() )
    {
        strToolTip.prepend ( "<h3>" + tr ( "Musician Profile" ) + "</h3>" );
    }

    plblCountryFlag->setToolTip ( strToolTip );
    plblInstrument->setToolTip  ( strToolTip );
    plblLabel->setToolTip       ( strToolTip );
}

double CChannelFader::CalcFaderGain ( const int value )
{
    // convert actual slider range in gain values
    // and normalize so that maximum gain is 1
    const double dInValueRange0_1 = static_cast<double> ( value ) / AUD_MIX_FADER_MAX;

    // map range from 0..1 to range -35..0 dB and calculate linear gain
    if ( value == 0 )
    {
        return 0; // -infinity
    }
    else
    {
        return pow ( 10, ( dInValueRange0_1 * 35 - 35 ) / 20 );
    }
}


/******************************************************************************\
* CAudioMixerBoard                                                             *
\******************************************************************************/
CAudioMixerBoard::CAudioMixerBoard ( QWidget* parent, Qt::WindowFlags ) :
    QGroupBox            ( parent ),
    vecStoredFaderTags   ( MAX_NUM_STORED_FADER_SETTINGS, "" ),
    vecStoredFaderLevels ( MAX_NUM_STORED_FADER_SETTINGS, AUD_MIX_FADER_MAX ),
    vecStoredPanValues   ( MAX_NUM_STORED_FADER_SETTINGS, AUD_MIX_PAN_MAX / 2 ),
    vecStoredFaderIsSolo ( MAX_NUM_STORED_FADER_SETTINGS, false ),
    vecStoredFaderIsMute ( MAX_NUM_STORED_FADER_SETTINGS, false ),
    iNewClientFaderLevel ( 100 ),
    bDisplayPans         ( false ),
    bIsPanSupported      ( false ),
    bNoFaderVisible      ( true ),
    iMyChannelID         ( INVALID_INDEX ),
    strServerName        ( "" )
{
    // add group box and hboxlayout
    QHBoxLayout* pGroupBoxLayout = new QHBoxLayout ( this );
    QWidget*     pMixerWidget    = new QWidget(); // will be added to the scroll area which is then the parent
    pScrollArea                  = new CMixerBoardScrollArea ( this );
    pMainLayout                  = new QHBoxLayout ( pMixerWidget );

    // set title text (default: no server given)
    SetServerName ( "" );

    // create all mixer controls and make them invisible
    vecpChanFader.Init ( MAX_NUM_CHANNELS );

    for ( int i = 0; i < MAX_NUM_CHANNELS; i++ )
    {
        vecpChanFader[i] = new CChannelFader ( this );
        vecpChanFader[i]->Hide();

        // add fader frame to audio mixer board layout
        pMainLayout->addWidget ( vecpChanFader[i]->GetMainWidget() );
    }

    // insert horizontal spacer
    pMainLayout->addItem ( new QSpacerItem ( 0, 0, QSizePolicy::Expanding ) );

    // set margins of the layout to zero to get maximum space for the controls
    pGroupBoxLayout->setContentsMargins ( 0, 0, 0, 1 ); // note: to avoid problems at the botton, use a small margin for that

    // add the group box to the scroll area
    pScrollArea->setMinimumWidth ( 200 ); // at least two faders shall be visible
    pScrollArea->setWidget ( pMixerWidget );
    pScrollArea->setWidgetResizable ( true ); // make sure it fills the entire scroll area
    pScrollArea->setFrameShape ( QFrame::NoFrame );
    pGroupBoxLayout->addWidget ( pScrollArea );


    // Connections -------------------------------------------------------------
    connectFaderSignalsToMixerBoardSlots<MAX_NUM_CHANNELS>();
}

template<unsigned int slotId>
inline void CAudioMixerBoard::connectFaderSignalsToMixerBoardSlots()
{
    int iCurChanID = slotId - 1;

    void ( CAudioMixerBoard::* pGainValueChanged )( double, bool ) =
        &CAudioMixerBoardSlots<slotId>::OnChGainValueChanged;

    void ( CAudioMixerBoard::* pPanValueChanged )( double ) =
        &CAudioMixerBoardSlots<slotId>::OnChPanValueChanged;

    QObject::connect ( vecpChanFader[iCurChanID], &CChannelFader::soloStateChanged,
        this, &CAudioMixerBoard::UpdateSoloStates );

    QObject::connect ( vecpChanFader[iCurChanID], &CChannelFader::gainValueChanged,
        this, pGainValueChanged );

    QObject::connect ( vecpChanFader[iCurChanID], &CChannelFader::panValueChanged,
        this, pPanValueChanged );

    connectFaderSignalsToMixerBoardSlots<slotId - 1>();
}

template<>
inline void CAudioMixerBoard::connectFaderSignalsToMixerBoardSlots<0>() {}

void CAudioMixerBoard::SetServerName ( const QString& strNewServerName )
{
    // store the current server name
    strServerName = strNewServerName;

    if ( strServerName.isEmpty() )
    {
        // no connection or connection was reset: show default title
        setTitle ( tr ( "Server" ) );
    }
    else
    {
        // Do not set the server name directly but first show a label which indicates
        // that we are trying to connect the server. First if a connected client
        // list was received, the connection was successful and the title is updated
        // with the correct server name. Make sure to choose a "try to connect" title
        // which is most striking (we use filled blocks and upper case letters).
        setTitle ( u8"\u2588\u2588\u2588\u2588\u2588  " + tr ( "T R Y I N G   T O   C O N N E C T" ) + u8"  \u2588\u2588\u2588\u2588\u2588" );
    }
}

void CAudioMixerBoard::SetGUIDesign ( const EGUIDesign eNewDesign )
{
    // apply GUI design to child GUI controls
    for ( int i = 0; i < MAX_NUM_CHANNELS; i++ )
    {
        vecpChanFader[i]->SetGUIDesign ( eNewDesign );
    }
}

void CAudioMixerBoard::SetDisplayChannelLevels ( const bool eNDCL )
{
    bDisplayChannelLevels = eNDCL;

    // only update hiding the levels immediately, showing the levels
    // is only applied if the server actually transmits levels
    if ( !bDisplayChannelLevels )
    {
        // hide all level meters
        for ( int i = 0; i < MAX_NUM_CHANNELS; i++ )
        {
            vecpChanFader[i]->SetDisplayChannelLevel ( false );
        }
    }
}

void CAudioMixerBoard::SetDisplayPans ( const bool eNDP )
{
    bDisplayPans = eNDP;

    for ( int i = 0; i < MAX_NUM_CHANNELS; i++ )
    {
        vecpChanFader[i]->SetDisplayPans ( eNDP && bIsPanSupported );
    }
}

void CAudioMixerBoard::SetPanIsSupported()
{
    bIsPanSupported = true;
    SetDisplayPans ( bDisplayPans );
}

void CAudioMixerBoard::HideAll()
{
    // make all controls invisible
    for ( int i = 0; i < MAX_NUM_CHANNELS; i++ )
    {
        // before hiding the fader, store its level (if some conditions are fullfilled)
        StoreFaderSettings ( vecpChanFader[i] );

        vecpChanFader[i]->SetChannelLevel ( 0 );
        vecpChanFader[i]->SetDisplayChannelLevel ( false );
        vecpChanFader[i]->SetDisplayPans ( false );
        vecpChanFader[i]->Hide();
    }

    // set flags
    bIsPanSupported = false;
    bNoFaderVisible = true;
    iMyChannelID    = INVALID_INDEX;

    // use original order of channel (by server ID)
<<<<<<< HEAD
    ChangeFaderOrder ( false );
    ChangeFaderOrderByInstrument ( false );
=======
    ChangeFaderOrder ( false, ST_BY_NAME );
>>>>>>> 6ee1f091

    // emit status of connected clients
    emit NumClientsChanged ( 0 ); // -> no clients connected
}

void CAudioMixerBoard::ChangeFaderOrder ( const bool        bDoSort,
                                          const EChSortType eChSortType )
{
    // create a pair list of lower strings and fader ID for each channel
    QList<QPair<QString, int> > PairList;

    for ( int i = 0; i < MAX_NUM_CHANNELS; i++ )
    {
        if ( eChSortType == ST_BY_NAME )
        {
            PairList << QPair<QString, int> ( vecpChanFader[i]->GetReceivedName().toLower(), i );
        }
        else // ST_BY_INSTRUMENT
        {
            // note that the sorting will not be the same as we would use QPair<int, int>
            // but this is not a problem since the order of the instrument IDs are arbitrary
            // anyway
            PairList << QPair<QString, int> ( QString::number ( vecpChanFader[i]->GetReceivedInstrument() ), i );
        }
    }

    // if requested, sort the channels
    if ( bDoSort )
    {
        qStableSort ( PairList.begin(), PairList.end() );
    }

    // add channels to the layout in the new order (since we insert on the left, we
    // have to use a backwards counting loop), note that it is not required to remove
    // the widget from the layout first but it is moved to the new position automatically
    for ( int i = MAX_NUM_CHANNELS - 1; i >= 0; i-- )
    {
        pMainLayout->insertWidget ( 0, vecpChanFader[PairList[i].second]->GetMainWidget() );
    }
}

void CAudioMixerBoard::ChangeFaderOrderByInstrument ( const bool bDoSort )
{
    // create a pair list of instruments ID and fader ID for each channel
    QList<QPair<int, int> > PairList;

    for ( int i = 0; i < MAX_NUM_CHANNELS; i++ )
    {
        PairList << QPair<int, int> ( vecpChanFader[i]->GetReceivedInstrument(), i );
    }

    // if requested, sort the channels
    if ( bDoSort )
    {
        qStableSort ( PairList.begin(), PairList.end() );
    }

    // add channels to the layout in the new order
    for ( int i = 0; i < MAX_NUM_CHANNELS; i++ )
    {
        pMainLayout->insertWidget ( 0, vecpChanFader[PairList[i].second]->GetMainWidget() );
    }
}

void CAudioMixerBoard::ApplyNewConClientList ( CVector<CChannelInfo>& vecChanInfo )
{
    // we want to set the server name only if the very first faders appear
    // in the audio mixer board to show a "try to connect" before
    if ( bNoFaderVisible )
    {
        setTitle ( tr ( "Personal Mix at the Server: " ) + strServerName );
    }

    // get number of connected clients
    const int iNumConnectedClients = vecChanInfo.Size();

    // search for channels with are already present and preserve their gain
    // setting, for all other channels reset gain
    for ( int i = 0; i < MAX_NUM_CHANNELS; i++ )
    {
        bool bFaderIsUsed = false;

        for ( int j = 0; j < iNumConnectedClients; j++ )
        {
            // check if current fader is used
            if ( vecChanInfo[j].iChanID == i )
            {
                // check if fader was already in use -> preserve gain value
                if ( !vecpChanFader[i]->IsVisible() )
                {
                    // the fader was not in use, reset everything for new client
                    vecpChanFader[i]->Reset();

                    // check if this is my own fader and set fader property
                    if ( i == iMyChannelID )
                    {
                        vecpChanFader[i]->SetIsMyOwnFader();
                    }

                    // show fader
                    vecpChanFader[i]->Show();

                    // Set the default initial fader level. Check first that
                    // this is not the initialization (i.e. previously there
                    // were no faders visible) to avoid that our own level is
                    // adjusted. If we have received our own channel ID, then
                    // we can adjust the level even if no fader was visible.
                    // The fader level of 100 % is the default in the
                    // server, in that case we do not have to do anything here.
                    if ( ( !bNoFaderVisible ||
                           ( ( iMyChannelID != INVALID_INDEX ) && ( iMyChannelID != i ) ) ) &&
                         ( iNewClientFaderLevel != 100 ) )
                    {
                        // the value is in percent -> convert range
                        vecpChanFader[i]->SetFaderLevel ( static_cast<int> (
                            iNewClientFaderLevel / 100.0 * AUD_MIX_FADER_MAX ) );
                    }
                }

                // restore gain (if new name is different from the current one)
                if ( vecpChanFader[i]->GetReceivedName().compare ( vecChanInfo[j].strName ) )
                {
                    // the text has actually changed, search in the list of
                    // stored settings if we have a matching entry
                    int  iStoredFaderLevel;
                    int  iStoredPanValue;
                    bool bStoredFaderIsSolo;
                    bool bStoredFaderIsMute;

                    if ( GetStoredFaderSettings ( vecChanInfo[j],
                                                  iStoredFaderLevel,
                                                  iStoredPanValue,
                                                  bStoredFaderIsSolo,
                                                  bStoredFaderIsMute ) )
                    {
                        vecpChanFader[i]->SetFaderLevel  ( iStoredFaderLevel );
                        vecpChanFader[i]->SetPanValue    ( iStoredPanValue );
                        vecpChanFader[i]->SetFaderIsSolo ( bStoredFaderIsSolo );
                        vecpChanFader[i]->SetFaderIsMute ( bStoredFaderIsMute );
                    }
                }

                // set the channel infos
                vecpChanFader[i]->SetChannelInfos ( vecChanInfo[j] );

                bFaderIsUsed = true;
            }
        }

        // if current fader is not used, hide it
        if ( !bFaderIsUsed )
        {
            // before hiding the fader, store its level (if some conditions are fullfilled)
            StoreFaderSettings ( vecpChanFader[i] );

            vecpChanFader[i]->Hide();
        }
    }

    // update the solo states since if any channel was on solo and a new client
    // has just connected, the new channel must be muted
    UpdateSoloStates();

    // update flag for "all faders are invisible"
    bNoFaderVisible = ( iNumConnectedClients == 0 );

    // emit status of connected clients
    emit NumClientsChanged ( iNumConnectedClients );
}

void CAudioMixerBoard::SetFaderLevel ( const int iChannelIdx,
                                       const int iValue )
{
    // only apply new fader level if channel index is valid and the fader is visible
    if ( ( iChannelIdx >= 0 ) && ( iChannelIdx < MAX_NUM_CHANNELS ) )
    {
        if ( vecpChanFader[iChannelIdx]->IsVisible() )
        {
            vecpChanFader[iChannelIdx]->SetFaderLevel ( iValue );
        }
    }
}

void CAudioMixerBoard::SetRemoteFaderIsMute ( const int  iChannelIdx,
                                              const bool bIsMute )
{
    // only apply remote mute state if channel index is valid and the fader is visible
    if ( ( iChannelIdx >= 0 ) && ( iChannelIdx < MAX_NUM_CHANNELS ) )
    {
        if ( vecpChanFader[iChannelIdx]->IsVisible() )
        {
            vecpChanFader[iChannelIdx]->SetRemoteFaderIsMute ( bIsMute );
        }
    }
}

void CAudioMixerBoard::UpdateSoloStates()
{
    // first check if any channel has a solo state active
    bool bAnyChannelIsSolo = false;

    for ( int i = 0; i < MAX_NUM_CHANNELS; i++ )
    {
        // check if fader is in use and has solo state active
        if ( vecpChanFader[i]->IsVisible() && vecpChanFader[i]->IsSolo() )
        {
            bAnyChannelIsSolo = true;
            continue;
        }
    }

    // now update the solo state of all active faders
    for ( int i = 0; i < MAX_NUM_CHANNELS; i++ )
    {
        if ( vecpChanFader[i]->IsVisible() )
        {
            vecpChanFader[i]->UpdateSoloState ( bAnyChannelIsSolo );
        }
    }
}

void CAudioMixerBoard::UpdateGainValue ( const int    iChannelIdx,
                                         const double dValue,
                                         const bool   bIsMyOwnFader )
{
    emit ChangeChanGain ( iChannelIdx, dValue, bIsMyOwnFader );
}

void CAudioMixerBoard::UpdatePanValue ( const int    iChannelIdx,
                                        const double dValue )
{
    emit ChangeChanPan ( iChannelIdx, dValue );
}

void CAudioMixerBoard::StoreFaderSettings ( CChannelFader* pChanFader )
{
    // if the fader was visible and the name is not empty, we store the old gain
    if ( pChanFader->IsVisible() &&
         !pChanFader->GetReceivedName().isEmpty() )
    {
        CVector<int> viOldStoredFaderLevels ( vecStoredFaderLevels );
        CVector<int> viOldStoredPanValues   ( vecStoredPanValues );
        CVector<int> vbOldStoredFaderIsSolo ( vecStoredFaderIsSolo );
        CVector<int> vbOldStoredFaderIsMute ( vecStoredFaderIsMute );

        // init temporary list count (may be overwritten later on)
        int iTempListCnt = 0;

        // put new value on the top of the list
        const int iOldIdx =
            vecStoredFaderTags.StringFiFoWithCompare ( pChanFader->GetReceivedName(),
                                                       true );

        // current fader level and solo state is at the top of the list
        vecStoredFaderLevels[0] = pChanFader->GetFaderLevel();
        vecStoredPanValues[0]   = pChanFader->GetPanValue();
        vecStoredFaderIsSolo[0] = pChanFader->IsSolo();
        vecStoredFaderIsMute[0] = pChanFader->IsMute();
        iTempListCnt            = 1;

        for ( int iIdx = 0; iIdx < MAX_NUM_STORED_FADER_SETTINGS; iIdx++ )
        {
            // first check if we still have space in our data storage
            if ( iTempListCnt < MAX_NUM_STORED_FADER_SETTINGS )
            {
                // check for the old index of the current entry (this has to be
                // skipped), note that per definition: the old index is an illegal
                // index in case the entry was not present in the vector before
                if ( iIdx != iOldIdx )
                {
                    vecStoredFaderLevels[iTempListCnt] = viOldStoredFaderLevels[iIdx];
                    vecStoredPanValues[iTempListCnt]   = viOldStoredPanValues[iIdx];
                    vecStoredFaderIsSolo[iTempListCnt] = vbOldStoredFaderIsSolo[iIdx];
                    vecStoredFaderIsMute[iTempListCnt] = vbOldStoredFaderIsMute[iIdx];

                    iTempListCnt++;
                }
            }
        }
    }
}

bool CAudioMixerBoard::GetStoredFaderSettings ( const CChannelInfo& ChanInfo,
                                                int&                iStoredFaderLevel,
                                                int&                iStoredPanValue,
                                                bool&               bStoredFaderIsSolo,
                                                bool&               bStoredFaderIsMute)
{
    // only do the check if the name string is not empty
    if ( !ChanInfo.strName.isEmpty() )
    {
        for ( int iIdx = 0; iIdx < MAX_NUM_STORED_FADER_SETTINGS; iIdx++ )
        {
            // check if fader text is already known in the list
            if ( !vecStoredFaderTags[iIdx].compare ( ChanInfo.strName ) )
            {
                // copy stored settings values
                iStoredFaderLevel  = vecStoredFaderLevels[iIdx];
                iStoredPanValue    = vecStoredPanValues[iIdx];
                bStoredFaderIsSolo = vecStoredFaderIsSolo[iIdx] != 0;
                bStoredFaderIsMute = vecStoredFaderIsMute[iIdx] != 0;

                // values found and copied, return OK
                return true;
            }
        }
    }

    // return "not OK" since we did not find matching fader settings
    return false;
}

void CAudioMixerBoard::SetChannelLevels ( const CVector<uint16_t>& vecChannelLevel )
{
    const int iNumChannelLevels = vecChannelLevel.Size();
    int       i                 = 0;

    for ( int iChId = 0; iChId < MAX_NUM_CHANNELS; iChId++ )
    {
        if ( vecpChanFader[iChId]->IsVisible() && i < iNumChannelLevels )
        {
            vecpChanFader[iChId]->SetChannelLevel ( vecChannelLevel[i++] );

            // show level only if we successfully received levels from the
            // server (if server does not support levels, do not show levels)
            if ( bDisplayChannelLevels && !vecpChanFader[iChId]->GetDisplayChannelLevel() )
            {
                vecpChanFader[iChId]->SetDisplayChannelLevel ( true );
            }
        }
    }
}<|MERGE_RESOLUTION|>--- conflicted
+++ resolved
@@ -447,15 +447,7 @@
 
 
     // Label text --------------------------------------------------------------
-<<<<<<< HEAD
-    // store original received name
-    strReceivedName = cChanInfo.strName;
-
-    // store received instrument for sorting
-    iReceivedInstrument = cChanInfo.iInstrument;
-
-=======
->>>>>>> 6ee1f091
+
     // break text at predefined position
     const int iBreakPos = MAX_LEN_FADER_TAG / 2;
 
@@ -777,12 +769,9 @@
     iMyChannelID    = INVALID_INDEX;
 
     // use original order of channel (by server ID)
-<<<<<<< HEAD
-    ChangeFaderOrder ( false );
-    ChangeFaderOrderByInstrument ( false );
-=======
+
     ChangeFaderOrder ( false, ST_BY_NAME );
->>>>>>> 6ee1f091
+
 
     // emit status of connected clients
     emit NumClientsChanged ( 0 ); // -> no clients connected
