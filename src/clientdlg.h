--- conflicted
+++ resolved
@@ -152,12 +152,8 @@
     void OnOpenGeneralSettings() { ShowGeneralSettings(); }
     void OnOpenChatDialog() { ShowChatWindow(); }
     void OnOpenAnalyzerConsole() { ShowAnalyzerConsole(); }
-<<<<<<< HEAD
-    void OnSortChannelsByName() { MainMixerBoard->ChangeFaderOrder ( true ); }
-    void OnSortChannelsByInstrument() { MainMixerBoard->ChangeFaderOrderByInstrument ( true ); }
-=======
     void OnSortChannelsByName() { MainMixerBoard->ChangeFaderOrder ( true, ST_BY_NAME ); }
->>>>>>> 6ee1f091
+
 
     void OnSettingsStateChanged ( int value );
     void OnChatStateChanged ( int value );
